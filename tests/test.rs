--- conflicted
+++ resolved
@@ -776,11 +776,7 @@
             let _ = mgr.from_cnf(&c1);
             // take a large prime to make collisions impossible
             // useful site: http://compoasso.free.fr/primelistweb/page/prime/liste_online_en.php
-<<<<<<< HEAD
-            let prime = 500057; 
-=======
-            let prime = 10037;
->>>>>>> 9b7d778f
+            let prime = 500057;
 
             // running iteratively, taking majority
             let map = mgr.create_prob_map(prime);
